--- conflicted
+++ resolved
@@ -10,13 +10,10 @@
 # alternatively, we can specifically ask for a Uniprot ID
 seq = up.get_sequence('MAP1LC3B', upid='MLP3B_HUMAN')
 
-<<<<<<< HEAD
-seq.aliases["refseq"] = "NP_073729"
-=======
 # OPTIONAL: Use a specific UniProt isoform instead of canonical
 # seq = up.get_sequence("AMBRA1", isoform='Q9C0C7-2')
 
->>>>>>> 31a66138
+aeq.aliases["refseq"] = "NP_073729"
 
 # this prints the downloaded protein sequence
 print(seq.sequence)
