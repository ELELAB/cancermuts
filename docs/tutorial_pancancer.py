--- conflicted
+++ resolved
@@ -11,14 +11,11 @@
 # alternatively, we can specifically ask for a Uniprot ID
 seq = up.get_sequence('MAP1LC3B', upid='MLP3B_HUMAN')
 
-<<<<<<< HEAD
 # OPTIONAL: Load a specific UniProt isoform instead of canonical
 # seq = up.get_sequence("AMBRA1", isoform='Q9C0C7-2')
 
 seq.aliases["refseq"] = "NP_073729"
 
-=======
->>>>>>> 7a928328
 # this prints the downloaded protein sequence
 print(seq.sequence)
 
