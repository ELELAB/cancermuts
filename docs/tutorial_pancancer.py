--- conflicted
+++ resolved
@@ -41,7 +41,6 @@
 
 
 # add mutations from COSMIC
-<<<<<<< HEAD
 cosmic = COSMIC(targeted_database_files ='/data/databases/cosmic-v102/Cosmic_CompleteTargetedScreensMutant_v102_GRCh38.tsv',
 				screen_mutant_database_files = '/data/databases/cosmic-v102/Cosmic_GenomeScreensMutant_v102_GRCh38.tsv',
 				classification_database_files = '/data/databases/cosmic-v102/Cosmic_Classification_v102_GRCh38.tsv',
@@ -50,13 +49,6 @@
 cosmic.add_mutations(seq,
 					 genome_assembly_version = 'GRCh38'
 					 metadata=['genomic_coordinates', 'genomic_mutations',
-=======
-cosmic = COSMIC(database_files=['/data/databases/cosmic-v96/CosmicMutantExport.tsv'],
-                database_encoding=['latin1'])
-
-cosmic.add_mutations(seq, 
-					 metadata=['genomic_coordinates', 'genomic_mutations', 
->>>>>>> 31a66138
 					 			'cancer_site', 'cancer_histology'])
 
 
