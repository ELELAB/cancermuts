# import the UniProt data source class
<<<<<<< HEAD
from cancermuts.datasources import UniProt, cBioPortal, PhosphoSite, COSMIC
=======
from cancermuts.datasources import UniProt, cBioPortal, PhosphoSite, MobiDB
>>>>>>> b9851c6d
from cancermuts.exceptions import *

# create the UniProt object
up = UniProt()

# retrieve a specific UniProt isoform
seq = up.get_sequence("AMBRA1", isoform="Q9C0C7-2")

# this prints the downloaded isoform sequence
print(seq.sequence)

# the seq.positions attribute is an ordered list of the protein positions:
print(seq.positions[0:5])

# confirm non-canonical status
print("Is the sequence canonical?", seq.is_canonical)

# cBioPortal does not support non-canonical mutations
cbioportal = cBioPortal()

try:
    cbioportal.add_mutations(seq)
except UnexpectedIsoformError:
    print("cBioPortal mutations will not be added, as a non-canonical isoform has been provided")

cosmic = COSMIC(targeted_database_file='/data/databases/cosmic-v102/Cosmic_CompleteTargetedScreensMutant_v102_GRCh38.tsv',
                screen_mutant_database_file='/data/databases/cosmic-v102/Cosmic_GenomeScreensMutant_v102_GRCh38.tsv',
                classification_database_file='/data/databases/cosmic-v102/Cosmic_Classification_v102_GRCh38.tsv',
                transcript_database_file='/data/databases/cosmic-v102/Cosmic_Transcripts_v102_GRCh38.tsv',
                database_encoding='latin1', lazy_load_db=True)

try:
    cosmic.add_mutations(seq)
except UnexpectedIsoformError:
    print("COSMIC mutations will not be added, as a non-canonical isoform has been provided")

# PhosphoSite does not support non-canonical mutations
ps = PhosphoSite('/data/databases/phosphosite/')

try:
    ps.add_position_properties(seq)
except UnexpectedIsoformError:
    print("PhosphoSite annotations will not be added, as a non-canonical isoform has been provided")

# MobiDB does not suport non-canonical isoforms
mdb = MobiDB()

try:
    mdb.add_position_properties(seq)
except UnexpectedIsoformError:
    print("MobiDB annotations will not be added, as a non-canonical isoform has been provided")<|MERGE_RESOLUTION|>--- conflicted
+++ resolved
@@ -1,9 +1,5 @@
 # import the UniProt data source class
-<<<<<<< HEAD
-from cancermuts.datasources import UniProt, cBioPortal, PhosphoSite, COSMIC
-=======
-from cancermuts.datasources import UniProt, cBioPortal, PhosphoSite, MobiDB
->>>>>>> b9851c6d
+from cancermuts.datasources import UniProt, cBioPortal, PhosphoSite, COSMIC. MobiDB
 from cancermuts.exceptions import *
 
 # create the UniProt object
@@ -21,7 +17,7 @@
 # confirm non-canonical status
 print("Is the sequence canonical?", seq.is_canonical)
 
-# cBioPortal does not support non-canonical mutations
+# cBioPortal does not support non-canonical isoforms
 cbioportal = cBioPortal()
 
 try:
@@ -35,12 +31,13 @@
                 transcript_database_file='/data/databases/cosmic-v102/Cosmic_Transcripts_v102_GRCh38.tsv',
                 database_encoding='latin1', lazy_load_db=True)
 
+# COSMIC does not support non-canonical isoforms
 try:
     cosmic.add_mutations(seq)
 except UnexpectedIsoformError:
     print("COSMIC mutations will not be added, as a non-canonical isoform has been provided")
 
-# PhosphoSite does not support non-canonical mutations
+# PhosphoSite does not support non-canonical isoforms
 ps = PhosphoSite('/data/databases/phosphosite/')
 
 try:
